{
    "artificialNoAnomaly/art_daily_no_noise.csv": [],
    "artificialNoAnomaly/art_daily_perfect_square_wave.csv": [],
    "artificialNoAnomaly/art_daily_small_noise.csv": [],
    "artificialNoAnomaly/art_flatline.csv": [],
    "artificialNoAnomaly/art_noisy.csv": [],
    "artificialWithAnomaly/art_daily_flatmiddle.csv": [
        "2014-04-11 00:00:00"
    ],
    "artificialWithAnomaly/art_daily_jumpsdown.csv": [
        "2014-04-11 09:00:00"
    ],
    "artificialWithAnomaly/art_daily_jumpsup.csv": [
        "2014-04-11 09:00:00"
    ],
    "artificialWithAnomaly/art_daily_nojump.csv": [
        "2014-04-11 09:00:00"
    ],
    "artificialWithAnomaly/art_increase_spike_density.csv": [
        "2014-04-07 23:10:00"
    ],
    "artificialWithAnomaly/art_load_balancer_spikes.csv": [
        "2014-04-11 04:35:00"
    ],
    "realAWSCloudwatch/ec2_cpu_utilization_24ae8d.csv": [
        "2014-02-26 22:05:00",
        "2014-02-27 17:15:00"
    ],
    "realAWSCloudwatch/ec2_cpu_utilization_53ea38.csv": [
        "2014-02-19 19:10:00",
        "2014-02-23 20:05:00"
    ],
    "realAWSCloudwatch/ec2_cpu_utilization_5f5533.csv": [
        "2014-02-19 00:22:00",
        "2014-02-24 18:37:00"
    ],
    "realAWSCloudwatch/ec2_cpu_utilization_77c1ca.csv": [
        "2014-04-09 10:15:00"
    ],
    "realAWSCloudwatch/ec2_cpu_utilization_825cc2.csv": [
        "2014-04-15 15:44:00"
    ],
    "realAWSCloudwatch/ec2_cpu_utilization_ac20cd.csv": [
        "2014-04-15 00:49:00"
    ],
    "realAWSCloudwatch/ec2_cpu_utilization_c6585a.csv": [
        "2014-04-15 03:19:00"
    ],
    "realAWSCloudwatch/ec2_cpu_utilization_fe7f93.csv": [
        "2014-02-17 06:12:00",
        "2014-02-22 00:02:00"
    ],
    "realAWSCloudwatch/ec2_disk_write_bytes_1ef3de.csv": [
        "2014-03-10 21:09:00"
    ],
    "realAWSCloudwatch/ec2_disk_write_bytes_c0d644.csv": [
        "2014-04-09 01:30:00",
        "2014-04-10 14:35:00",
        "2014-04-13 00:00:00"
    ],
    "realAWSCloudwatch/ec2_network_in_257a54.csv": [
        "2014-04-15 16:44:00"
    ],
    "realAWSCloudwatch/ec2_network_in_5abac7.csv": [
        "2014-03-10 18:56:00",
        "2014-03-12 21:01:00"
    ],
    "realAWSCloudwatch/elb_request_count_8c0756.csv": [
        "2014-04-12 17:24:00",
        "2014-04-22 19:34:00"
    ],
    "realAWSCloudwatch/grok_asg_anomaly.csv": [
        "2014-01-20 08:30:00",
        "2014-01-21 10:45:00",
        "2014-01-29 00:45:00"
    ],
    "realAWSCloudwatch/iio_us-east-1_i-a2eb1cd9_NetworkIn.csv": [
        "2013-10-10 09:35:00",
        "2013-10-10 20:40:00"
    ],
    "realAWSCloudwatch/rds_cpu_utilization_cc0c53.csv": [
        "2014-02-25 07:15:00",
        "2014-02-27 00:50:00"
    ],
    "realAWSCloudwatch/rds_cpu_utilization_e47b3b.csv": [
        "2014-04-13 06:52:00",
        "2014-04-18 23:27:00"
    ],
<<<<<<< HEAD
    "realAdExchange/exchange-1_cpc_results.csv": [
        "2011-08-09 00:15:01"
    ],
    "realAdExchange/exchange-1_cpm_results.csv": [
        "2011-07-19 00:15:01",
        "2011-07-21 02:15:01",
        "2011-07-27 00:15:01",
        "2011-08-03 07:15:01"
    ],
=======
>>>>>>> ce363808
    "realAdExchange/exchange-2_cpc_results.csv": [
        "2011-08-31 18:00:01"
    ],
    "realAdExchange/exchange-2_cpm_results.csv": [
        "2011-07-26 06:00:01",
        "2011-08-10 17:00:01"
    ],
    "realAdExchange/exchange-3_cpc_results.csv": [
        "2011-07-14 10:15:01",
        "2011-07-20 10:15:01",
        "2011-08-13 10:15:01"
    ],
    "realAdExchange/exchange-3_cpm_results.csv": [
        "2011-08-19 18:15:01"
    ],
    "realAdExchange/exchange-4_cpc_results.csv": [
        "2011-07-16 09:15:01",
        "2011-08-01 23:15:01",
        "2011-08-23 08:15:01"
    ],
    "realAdExchange/exchange-4_cpm_results.csv": [
        "2011-07-16 09:15:01",
        "2011-08-01 07:15:01",
        "2011-08-23 08:15:01",
        "2011-08-28 13:15:01"
    ],
    "realKnownCause/ambient_temperature_system_failure.csv": [
        "2013-12-22 20:00:00",
        "2014-04-13 09:00:00"
    ],
    "realKnownCause/cpu_utilization_asg_misconfiguration.csv": [
        "2014-07-12 02:04:00",
        "2014-07-14 21:44:00"
    ],
    "realKnownCause/ec2_request_latency_system_failure.csv": [
        "2014-03-14 09:06:00",
        "2014-03-18 22:41:00",
        "2014-03-21 03:01:00"
    ],
    "realKnownCause/machine_temperature_system_failure.csv": [
        "2013-12-16 17:25:00",
        "2014-01-28 13:55:00",
        "2014-02-08 14:30:00"
    ],
    "realKnownCause/rogue_agent_key_hold.csv": [
        "2014-07-15 08:30:00",
        "2014-07-17 09:50:00"
    ],
    "realKnownCause/rogue_agent_key_updown.csv": [
        "2014-07-15 04:00:00",
        "2014-07-17 08:50:00"
    ],
    "realRogueAgent/rogue_agent_cpu_usage.csv": [
<<<<<<< HEAD
=======
        "2014-05-31 22:20:00",
>>>>>>> ce363808
        "2014-06-06 09:40:00",
        "2014-06-14 15:50:00",
        "2014-06-17 09:20:00"
    ],
    "realRogueAgent/rogue_agent_memory_percent.csv": [
        "2014-06-07 13:00:00",
        "2014-06-10 13:55:00",
        "2014-06-14 19:45:00"
    ],
    "realRogueAgent/rogue_agent_network_percent.csv": [
        "2014-05-31 08:55:00",
        "2014-06-04 08:35:00",
        "2014-06-11 14:45:00"
    ],
    "realTraffic/TravelTime_387.csv": [
        "2015-07-30 12:29:00",
        "2015-08-18 16:26:00",
        "2015-08-31 22:54:00"
    ],
    "realTraffic/TravelTime_451.csv": [
        "2015-08-11 12:07:00"
    ],
    "realTraffic/occupancy_6005.csv": [
        "2015-09-14 06:28:00",
        "2015-09-15 06:55:00"
    ],
    "realTraffic/occupancy_t4013.csv": [
        "2015-09-16 08:09:00",
        "2015-09-17 07:55:00"
    ],
    "realTraffic/speed_6005.csv": [
        "2015-09-17 07:00:00"
    ],
    "realTraffic/speed_7578.csv": [
        "2015-09-11 16:44:00",
        "2015-09-15 14:34:00",
        "2015-09-16 17:10:00"
    ],
    "realTraffic/speed_t4013.csv": [
        "2015-09-16 08:04:00",
        "2015-09-17 08:15:00"
    ],
    "realTweets/Twitter_volume_AAPL.csv": [
        "2015-03-16 02:57:53",
        "2015-03-30 17:57:53",
        "2015-04-14 14:12:53"
    ],
    "realTweets/Twitter_volume_AMZN.csv": [
        "2015-03-11 20:57:53",
        "2015-04-01 21:57:53",
        "2015-04-05 15:52:53",
        "2015-04-08 12:42:53"
    ],
    "realTweets/Twitter_volume_CRM.csv": [
        "2015-03-09 19:07:53",
        "2015-03-19 23:07:53",
        "2015-03-26 19:07:53"
    ],
    "realTweets/Twitter_volume_CVS.csv": [
        "2015-03-26 14:07:53",
        "2015-04-14 22:37:53"
    ],
    "realTweets/Twitter_volume_FB.csv": [
        "2015-03-16 07:07:53",
        "2015-04-03 17:47:53"
    ],
    "realTweets/Twitter_volume_GOOG.csv": [
        "2015-03-13 20:22:53",
        "2015-03-22 22:52:53",
        "2015-04-01 04:02:53"
    ],
    "realTweets/Twitter_volume_IBM.csv": [
        "2015-03-15 14:27:53",
        "2015-03-23 22:27:53",
        "2015-04-20 20:07:53"
    ],
    "realTweets/Twitter_volume_KO.csv": [
        "2015-03-19 00:22:53",
        "2015-04-06 06:32:53",
        "2015-04-14 14:52:53"
    ],
    "realTweets/Twitter_volume_PFE.csv": [
        "2015-03-13 19:57:53",
        "2015-03-17 16:42:53",
        "2015-04-07 23:42:53"
    ],
    "realTweets/Twitter_volume_UPS.csv": [
        "2015-03-24 18:17:53",
        "2015-03-29 16:27:53"
    ],
    "tmp/rogue_agent_key_updown.csv": []
}<|MERGE_RESOLUTION|>--- conflicted
+++ resolved
@@ -86,18 +86,6 @@
         "2014-04-13 06:52:00",
         "2014-04-18 23:27:00"
     ],
-<<<<<<< HEAD
-    "realAdExchange/exchange-1_cpc_results.csv": [
-        "2011-08-09 00:15:01"
-    ],
-    "realAdExchange/exchange-1_cpm_results.csv": [
-        "2011-07-19 00:15:01",
-        "2011-07-21 02:15:01",
-        "2011-07-27 00:15:01",
-        "2011-08-03 07:15:01"
-    ],
-=======
->>>>>>> ce363808
     "realAdExchange/exchange-2_cpc_results.csv": [
         "2011-08-31 18:00:01"
     ],
@@ -151,13 +139,11 @@
         "2014-07-17 08:50:00"
     ],
     "realRogueAgent/rogue_agent_cpu_usage.csv": [
-<<<<<<< HEAD
-=======
         "2014-05-31 22:20:00",
->>>>>>> ce363808
         "2014-06-06 09:40:00",
         "2014-06-14 15:50:00",
-        "2014-06-17 09:20:00"
+        "2014-06-17 09:20:00",
+        "2014-06-18 12:00:00"
     ],
     "realRogueAgent/rogue_agent_memory_percent.csv": [
         "2014-06-07 13:00:00",
@@ -167,6 +153,7 @@
     "realRogueAgent/rogue_agent_network_percent.csv": [
         "2014-05-31 08:55:00",
         "2014-06-04 08:35:00",
+        "2014-06-08 21:40:00",
         "2014-06-11 14:45:00"
     ],
     "realTraffic/TravelTime_387.csv": [
@@ -199,7 +186,7 @@
     ],
     "realTweets/Twitter_volume_AAPL.csv": [
         "2015-03-16 02:57:53",
-        "2015-03-30 17:57:53",
+        "2015-03-31 03:22:53",
         "2015-04-14 14:12:53"
     ],
     "realTweets/Twitter_volume_AMZN.csv": [
@@ -233,7 +220,7 @@
     ],
     "realTweets/Twitter_volume_KO.csv": [
         "2015-03-19 00:22:53",
-        "2015-04-06 06:32:53",
+        "2015-04-08 23:42:53",
         "2015-04-14 14:52:53"
     ],
     "realTweets/Twitter_volume_PFE.csv": [
@@ -244,6 +231,5 @@
     "realTweets/Twitter_volume_UPS.csv": [
         "2015-03-24 18:17:53",
         "2015-03-29 16:27:53"
-    ],
-    "tmp/rogue_agent_key_updown.csv": []
+    ]
 }