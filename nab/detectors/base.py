# ----------------------------------------------------------------------
# Copyright (C) 2014, Numenta, Inc.  Unless you have an agreement
# with Numenta, Inc., for a separate license for this software code, the
# following terms and conditions apply:
#
# This program is free software: you can redistribute it and/or modify
# it under the terms of the GNU General Public License version 3 as
# published by the Free Software Foundation.
#
# This program is distributed in the hope that it will be useful,
# but WITHOUT ANY WARRANTY; without even the implied warranty of
# MERCHANTABILITY or FITNESS FOR A PARTICULAR PURPOSE.
# See the GNU General Public License for more details.
#
# You should have received a copy of the GNU General Public License
# along with this program.  If not, see http://www.gnu.org/licenses.
#
# http://numenta.org/licenses/
# ----------------------------------------------------------------------

import os
import sys
import math
import pandas
from nab.lib.util import makeDirsExist



class AnomalyDetector(object):
  """
  Base class for all anomaly detectors. When inheriting from this class please
  take note of which methods MUST be overridden, as documented below.
  """

  def __init__( self,
                dataSet,
                probationaryPercent):

    self.dataSet = dataSet
<<<<<<< HEAD
    self.probationaryPeriod = math.floor(
      probationaryPercent * dataSet.data.shape[0])
=======
    self.labels = labels
    self.name = name
    self.probationaryPeriod = math.floor(
      probationaryPercent * dataSet.data.shape[0])
    self.outputDir = outputDir
>>>>>>> 9a0e2945
    self.threshold = self.getThreshold()

  def getOutputPrefix(self):
    """Returns a string to use as a prefix to output file names.

    This method MUST be overridden by subclasses.
    """
    return ""


  def getAdditionalHeaders(self):
    """
    Returns a list of strings. Subclasses can add in additional columns per
    record.

    This method MAY be overridden to provide the names for those
    columns.
    """
    return []


  def getThreshold(self):
    """
    Returns a float between 0.0 and 1.0. This will be used to decide if a given
    record becomes an alert.

    This method MUST be overridden by child classes.
    """
    pass


  def configureDetector(self, probationaryPeriodData):
    """
    Takes the probationary period data and is allowed to do any statistical
    calculation with it in order to configure itself
    """
    pass


  def configure(self, probationaryPeriodData):
<<<<<<< HEAD
    """
    This functions takes the probationary period data and calculates some.
    """
    self.inputMin = probationaryPeriodData.min()
    self.inputMax = probationaryPeriodData.max()
=======
    calcMin = probationaryPeriodData.min()
    calcMax = probationaryPeriodData.max()
    calcRange = abs(calcMax - calcMin)
    calcPad = calcRange * .2

    self.inputMin = calcMin - calcPad
    self.inputMax = calcMax + calcPad
>>>>>>> 9a0e2945
    self.configureDetector(probationaryPeriodData)


  def handleRecord(self, inputData):
    """
    Returns a list [anomalyScore, *]. It is required that the first
    element of the list is the anomalyScore. The other elements may
    be anything, but should correspond to the names returned by
    getAdditionalHeaders().

    This method MUST be overridden by subclasses
    """
    pass

<<<<<<< HEAD

  def getHeader(self):
    """
    Gets the outputPath and all the headers needed to write the results files.
    """
=======
  def getOutputPathAndHeader(self):
    relativeDir, fileName = os.path.split(self.relativePath)

    fileName =  self.name + "_" + fileName
    outputDir = os.path.join(self.outputDir, self.name, relativeDir)
    makeDirsExist(outputDir)
    outputPath = os.path.join(outputDir, fileName)

>>>>>>> 9a0e2945
    headers = ["timestamp",
                "value",
                "anomaly_score"]

    headers.extend(self.getAdditionalHeaders())

    headers.append("alerts")

    return headers


  def run(self):
<<<<<<< HEAD
    """
    Main function that is called to collect anomaly scores for a given file.
    """
=======
>>>>>>> 9a0e2945
    self.configure(self.dataSet.data["value"].loc[:self.probationaryPeriod])

    headers = self.getHeader()

    ans = pandas.DataFrame(columns=headers)
    # print "for loop: %d", id(self)
    for i, row in self.dataSet.data.iterrows():

      # print "row to inputData: %d", id(self)
      inputData = row.to_dict()

      # print "handleRecord call: %d", id(self)
      detectorValues = self.handleRecord(inputData)

      # print "thresholdedValues: %d", id(self)
      thresholdedValue = 1 if detectorValues[0] >= self.threshold else 0

      # print "outputrow: %d", id(self)
      outputRow = list(row) + detectorValues + [thresholdedValue]

      ans.loc[i] = outputRow

      # Progress report
      if (i % 1000) == 0:
        print ".",
        sys.stdout.flush()

    print
    return ans
<|MERGE_RESOLUTION|>--- conflicted
+++ resolved
@@ -37,16 +37,8 @@
                 probationaryPercent):
 
     self.dataSet = dataSet
-<<<<<<< HEAD
     self.probationaryPeriod = math.floor(
       probationaryPercent * dataSet.data.shape[0])
-=======
-    self.labels = labels
-    self.name = name
-    self.probationaryPeriod = math.floor(
-      probationaryPercent * dataSet.data.shape[0])
-    self.outputDir = outputDir
->>>>>>> 9a0e2945
     self.threshold = self.getThreshold()
 
   def getOutputPrefix(self):
@@ -87,21 +79,11 @@
 
 
   def configure(self, probationaryPeriodData):
-<<<<<<< HEAD
     """
     This functions takes the probationary period data and calculates some.
     """
     self.inputMin = probationaryPeriodData.min()
     self.inputMax = probationaryPeriodData.max()
-=======
-    calcMin = probationaryPeriodData.min()
-    calcMax = probationaryPeriodData.max()
-    calcRange = abs(calcMax - calcMin)
-    calcPad = calcRange * .2
-
-    self.inputMin = calcMin - calcPad
-    self.inputMax = calcMax + calcPad
->>>>>>> 9a0e2945
     self.configureDetector(probationaryPeriodData)
 
 
@@ -116,22 +98,11 @@
     """
     pass
 
-<<<<<<< HEAD
 
   def getHeader(self):
     """
     Gets the outputPath and all the headers needed to write the results files.
     """
-=======
-  def getOutputPathAndHeader(self):
-    relativeDir, fileName = os.path.split(self.relativePath)
-
-    fileName =  self.name + "_" + fileName
-    outputDir = os.path.join(self.outputDir, self.name, relativeDir)
-    makeDirsExist(outputDir)
-    outputPath = os.path.join(outputDir, fileName)
-
->>>>>>> 9a0e2945
     headers = ["timestamp",
                 "value",
                 "anomaly_score"]
@@ -144,12 +115,9 @@
 
 
   def run(self):
-<<<<<<< HEAD
     """
     Main function that is called to collect anomaly scores for a given file.
     """
-=======
->>>>>>> 9a0e2945
     self.configure(self.dataSet.data["value"].loc[:self.probationaryPeriod])
 
     headers = self.getHeader()
@@ -168,7 +136,7 @@
       thresholdedValue = 1 if detectorValues[0] >= self.threshold else 0
 
       # print "outputrow: %d", id(self)
-      outputRow = list(row) + detectorValues + [thresholdedValue]
+      outputRow = list(row) + list(detectorValues) + [thresholdedValue]
 
       ans.loc[i] = outputRow
 
