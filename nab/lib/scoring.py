# ----------------------------------------------------------------------
# Copyright (C) 2014, Numenta, Inc.  Unless you have an agreement
# with Numenta, Inc., for a separate license for this software code, the
# following terms and conditions apply:
#
# This program is free software: you can redistribute it and/or modify
# it under the terms of the GNU General Public License version 3 as
# published by the Free Software Foundation.
#
# This program is distributed in the hope that it will be useful,
# but WITHOUT ANY WARRANTY; without even the implied warranty of
# MERCHANTABILITY or FITNESS FOR A PARTICULAR PURPOSE.
# See the GNU General Public License for more details.
#
# You should have received a copy of the GNU General Public License
# along with this program.  If not, see http://www.gnu.org/licenses.
#
# http://numenta.org/licenses/
# ----------------------------------------------------------------------

import math



class CostMatrix(object):
  """
  Class to store a costmatrix
  """
  def __init__(self, dictionary):
    """
    @param (dict)     Dictionary containing all the weights for each record
                      type: True positive (tp)
                            False positive (fp)
                            True Negative (tn)
                            False Negative (fn)
    """
    self.tp = dictionary["tpWeight"]
    self.tn = dictionary["tnWeight"]
    self.fp = dictionary["fpWeight"]
    self.fn = dictionary["fnWeight"]
    self.values = dictionary


class Window(object):
  """Class to store a window in a dataset."""

  def __init__(self, windowId, limits, labels):
    """
    @param windowId   (int)           An integer id for the window.

    @limits           (tuple)         (start timestamp, end timestamp).

    @labels           (pandas.Series) Raw rows of the data within the window.
    """
    self.id = windowId
    self.t1, self.t2 = limits
    self.indices = self.getIndices(labels)
    self.labels = labels
    self.length = len(self.indices)
    self.firstTP = self.getFirstTP()


  def getIndices(self, labels):
    """Given a set of labels, get the pandas index of the records within window.

    @param    labels  (pandas.Series)                 Raw rows of the data
                                                      within the window.

    @return           (pandas.core.index.Int64Index)  Row indices of the labels
                                                      within the window.
    """
    tmp = labels[labels["timestamp"] >= self.t1]
    windows = tmp[tmp["timestamp"] <= self.t2]
    return windows.index

  def getFirstTP(self):
    """Get the first instance of True positive within a window.

    @return (int)   Index of the first occurence of the true positive within the
                    window.
    """
    tp = self.labels[self.labels["type"] == "tp"]
    if len(tp):
      return tp.iloc[0].name
    return -1


class Scorer(object):
  """Class used to score a dataset."""

  def __init__(self,
               predicted,
               labels,
               windowLimits,
               costMatrix,
               probationaryPeriod):
    """
    @param predicted           (pandas.Series)   Detector predictions of whether
<<<<<<< HEAD
<<<<<<< HEAD
                                                 each record is anomalous or
                                                 not.
=======
                                                 each record is anomalous or not.
>>>>>>> newBranchdocs
=======
                                                 each record is anomalous or not.
>>>>>>> 9a0e2945
                                                 predictions[0:probationaryPeriod]
                                                 is ignored.

    @param labels              (pandas.Series)   Ground truth for each record.

    @param windowLimits        (list)            All the window limits in tuple
<<<<<<< HEAD
<<<<<<< HEAD
                                                 form: (timestamp start,
                                                 timestamp end).

    @param costmatrix          (dict)            Dictionary containing all the
                                                 weights for each record
=======
=======
>>>>>>> 9a0e2945
                                                 form: (timestamp start, timestamp
                                                 end).

    @param costmatrix          (dict)            Dictionary containing all the weights for each record
<<<<<<< HEAD
>>>>>>> newBranchdocs
=======
>>>>>>> 9a0e2945
                                                 type:  True positive (tp)
                                                        False positive (fp)
                                                        True Negative (tn)
                                                        False Negative (fn)

<<<<<<< HEAD
<<<<<<< HEAD
    @param probationaryPeriod  (int)             Row index after which
                                                 predictions are scored.
=======
    @param probationaryPeriod  (int)             Row index after which predictions
                                                 are scored.
>>>>>>> newBranchdocs
=======
    @param probationaryPeriod  (int)             Row index after which predictions
                                                 are scored.
>>>>>>> 9a0e2945
    """
    self.predicted = predicted
    self.labels = labels
    self.probationaryPeriod = probationaryPeriod
    self.costMatrix = costMatrix
    self.totalCount = len(self.predicted)

    self.counts = {
    "tp": 0,
    "tn": 0,
    "fp": 0,
    "fn": 0}

    self.score = None

    self.windows = self.getWindows(windowLimits)


  def getWindows(self, limits):
    """Create list of windows of the dataset.

    @return (list)    All the window limits in tuple form: (timestamp start,
                      timestamp end).
    """
    #SORT WINDOWS BEFORE PUTTING THEM IN LIST
    self.getAlertTypes()
    windows = [Window(i, limit, self.labels) for i, limit in enumerate(limits)]
    return windows


  def getAlertTypes(self):
    """Populate counts dictionary."""
    types = []

    for i, row in self.labels.iterrows():
      if i < self.probationaryPeriod:
        types.append("probationaryPeriod")
        continue

      pred = self.predicted[int(i)]
      diff = abs(pred - row["label"])
      category = ""
      category += "f" if bool(diff) else "t"
      category += "p" if bool(self.predicted[int(i)]) else "n"
      self.counts[category] += 1
      types.append(category)

    self.labels["type"] = types


  def getScore(self):
    """Score the dataset.

    @return (float)    Quantified score for the given dataset.
    """
    tpScore = 0
    fnScore = 0
    for window in self.windows:
      tpIndex = window.getFirstTP()
      if tpIndex == -1:
        fnScore += self.costmatrix["fnWeight"]
      else:
        dist = (window.indices[-1] - tpIndex)/window.length
        tpScore += (2*sigmoid(dist) - 0.5)*self.costMatrix["tpWeight"]

    fpLabels = self.labels[self.labels["type"] == "fp"]
    fpScore = 0
    for i, _ in fpLabels.iterrows():
      windowId = self.getClosestPrecedingWindow(i)
      if windowId == -1:
        fpScore += self.costmatrix["fpWeight"]
        continue

      window = self.windows[windowId]

      dist = (window.indices[-1] - tpIndex)/window.length
      fpScore += (sigmoid(dist) - 0.5)*self.costMatrix["fpWeight"]

    score = tpScore - fpScore - fnScore
    self.score = score

    return score


  def getClosestPrecedingWindow(self, index):
    """Given a record index, find the closest preceding window.

    This helps score false positives.

    @param  index   (int)   Index of a record.

    @return         (int)   Window id for the last window preceding the given
                            index.
    """
    minDistance = float("inf")
    windowId = -1
    for window in self.windows:
      if window.indices[-1] < index:
        dist = index - window.indices[-1]
        if dist < minDistance:
          minDistance = dist
          windowId = window.id

    return windowId


def sigmoid(x):
  """Monotonically decreasing function used to score.

  @param  (float)

  @return (float)
  """
  return 1 / (1 + math.exp(-x))<|MERGE_RESOLUTION|>--- conflicted
+++ resolved
@@ -96,57 +96,30 @@
                probationaryPeriod):
     """
     @param predicted           (pandas.Series)   Detector predictions of whether
-<<<<<<< HEAD
-<<<<<<< HEAD
                                                  each record is anomalous or
                                                  not.
-=======
-                                                 each record is anomalous or not.
->>>>>>> newBranchdocs
-=======
-                                                 each record is anomalous or not.
->>>>>>> 9a0e2945
                                                  predictions[0:probationaryPeriod]
                                                  is ignored.
 
     @param labels              (pandas.Series)   Ground truth for each record.
 
     @param windowLimits        (list)            All the window limits in tuple
-<<<<<<< HEAD
-<<<<<<< HEAD
                                                  form: (timestamp start,
                                                  timestamp end).
 
     @param costmatrix          (dict)            Dictionary containing all the
                                                  weights for each record
-=======
-=======
->>>>>>> 9a0e2945
                                                  form: (timestamp start, timestamp
                                                  end).
 
     @param costmatrix          (dict)            Dictionary containing all the weights for each record
-<<<<<<< HEAD
->>>>>>> newBranchdocs
-=======
->>>>>>> 9a0e2945
                                                  type:  True positive (tp)
                                                         False positive (fp)
                                                         True Negative (tn)
                                                         False Negative (fn)
 
-<<<<<<< HEAD
-<<<<<<< HEAD
     @param probationaryPeriod  (int)             Row index after which
                                                  predictions are scored.
-=======
-    @param probationaryPeriod  (int)             Row index after which predictions
-                                                 are scored.
->>>>>>> newBranchdocs
-=======
-    @param probationaryPeriod  (int)             Row index after which predictions
-                                                 are scored.
->>>>>>> 9a0e2945
     """
     self.predicted = predicted
     self.labels = labels
