--- conflicted
+++ resolved
@@ -106,11 +106,7 @@
                                         detector name and its corresponding
                                         class constructor.
     """
-<<<<<<< HEAD
-    print "\nObtaining Detections"
-=======
     print "\nRunning detection step"
->>>>>>> 551a8582
 
     count = 0
     args = []
@@ -145,11 +141,7 @@
                                   dictionary containing the score and the
                                   threshold used to obtained that score.
     """
-<<<<<<< HEAD
-    print "\nOptimizing Anomaly Scores"
-=======
     print "\nRunning optimize step"
->>>>>>> 551a8582
 
     thresholds = {}
 
@@ -191,11 +183,7 @@
                                     another dictionary containing the score and
                                     the threshold used to obtained that score.
     """
-<<<<<<< HEAD
-    print "\nObtaining Benchmark Scores"
-=======
     print "\nRunning scoring step"
->>>>>>> 551a8582
 
     for detector in detectors:
       ans = pandas.DataFrame(columns=("Detector", "Username", "File", \
