{
    "bayesChangePt": {
        "reward_low_FN_rate": {
            "score": -119.7471580442638,
            "threshold": 0.9813537597656257
        },
        "reward_low_FP_rate": {
            "score": -108.56073591812678,
            "threshold": 0.9945251464843755
        },
        "standard": {
            "score": -74.9034705754507,
            "threshold": 0.9845962524414067
        }
    },
    "expose": {
        "reward_low_FN_rate": {
            "score": -138.31510519385375,
            "threshold": 0.9935243606567389
        },
        "reward_low_FP_rate": {
            "score": -108.5970398319597,
            "threshold": 0.9999267578125005
        },
        "standard": {
            "score": -77.86692739970123,
            "threshold": 0.9947875976562506
        }
    },
    "relativeEntropy": {
        "reward_low_FN_rate": {
            "score": -27.2288224715,
            "threshold": 0.5
        },
        "reward_low_FP_rate": {
            "score": -5.57182391716,
            "threshold": 0.5
        },
        "standard": {
            "score": 10.7711775285,
            "threshold": 0.5
        }
    },
    "null": {
        "reward_low_FN_rate": {
            "score": -232.0,
            "threshold": 0.6250000000000001
        },
        "reward_low_FP_rate": {
            "score": -116.0,
            "threshold": 0.6250000000000001
        },
        "standard": {
            "score": -116.0,
            "threshold": 0.6250000000000001
        }
    },
    "numenta": {
        "reward_low_FN_rate": {
            "score": 9.638038476183745,
            "threshold": 0.5218505859374999
        },
        "reward_low_FP_rate": {
            "score": 20.322843547289906,
            "threshold": 0.5312498092651368
        },
        "standard": {
            "score": 35.638038476183745,
            "threshold": 0.52186279296875
        }
    },
    "numentaTM": {
        "reward_low_FN_rate": {
            "score": -4.682023383551243,
            "threshold": 0.48872070312500016
        },
        "reward_low_FP_rate": {
            "score": 4.501624059009296,
            "threshold": 0.54091796875
        },
        "standard": {
            "score": 23.317976616448757,
            "threshold": 0.48872070312500016
        }
    },
    "random": {
        "reward_low_FN_rate": {
            "score": -45.889252239141754,
            "threshold": 0.9984497070312507
        },
        "reward_low_FP_rate": {
            "score": -40.59422055318891,
            "threshold": 0.9995117187500009
        },
        "standard": {
            "score": -25.889252239141747,
            "threshold": 0.9984497070312507
        }
    },
    "skyline": {
        "reward_low_FN_rate": {
            "score": -77.20605964639174,
            "threshold": 0.8031250000000002
        },
        "reward_low_FP_rate": {
            "score": -53.17159266153103,
            "threshold": 0.8996093750000005
        },
        "standard": {
            "score": -33.206059646391715,
            "threshold": 0.8031250000000002
        }
    },
    "twitterADVec": {
        "reward_low_FN_rate": {
            "score": -30.63914483,
            "threshold": 0.5
        },
        "reward_low_FP_rate": {
            "score": -12.15798656,
            "threshold": 0.5
        },
        "standard": {
            "score": -8.639144834,
            "threshold": 0.5
        }
    },
    "windowedGaussian": {
        "reward_low_FN_rate": {
<<<<<<< HEAD
            "score": -127.16881016907034,
            "threshold": 1.0
        },
        "reward_low_FP_rate": {
            "score": -176.80116502414384,
            "threshold": 1.0
        },
        "standard": {
            "score": -81.16881016907035,
=======
            "score": -98.7538610655,
            "threshold": 1.0
        },
        "reward_low_FP_rate": {
            "score": -87.9970284629,
            "threshold": 1.0
        },
        "standard": {
            "score": -44.7538610655,
>>>>>>> f16e3aca
            "threshold": 1.0
        }
    }
}<|MERGE_RESOLUTION|>--- conflicted
+++ resolved
@@ -127,17 +127,6 @@
     },
     "windowedGaussian": {
         "reward_low_FN_rate": {
-<<<<<<< HEAD
-            "score": -127.16881016907034,
-            "threshold": 1.0
-        },
-        "reward_low_FP_rate": {
-            "score": -176.80116502414384,
-            "threshold": 1.0
-        },
-        "standard": {
-            "score": -81.16881016907035,
-=======
             "score": -98.7538610655,
             "threshold": 1.0
         },
@@ -147,7 +136,6 @@
         },
         "standard": {
             "score": -44.7538610655,
->>>>>>> f16e3aca
             "threshold": 1.0
         }
     }
