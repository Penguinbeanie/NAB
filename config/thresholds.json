--- conflicted
+++ resolved
@@ -41,23 +41,6 @@
             "threshold": 0.9947875976562506
         }
     },
-<<<<<<< HEAD
-	"htmjava": {
-	    "reward_low_FN_rate": {
-	        "score": -15.092683287919897,
-	        "threshold": 0.501556396484375
-	    },
-	    "reward_low_FP_rate": {
-	        "score": -0.668792875255821,
-	        "threshold": 0.5416503906250002
-	    },
-	    "standard": {
-	        "score": 17.499891977504333,
-	        "threshold": 0.514062309265137
-	    }
-	},
-	"null": {
-=======
     "knncad": {
         "reward_low_FN_rate": {
             "score": 0.0,
@@ -72,8 +55,21 @@
             "threshold": 1.0
         }
     },
+	"htmjava": {
+        "reward_low_FN_rate": {
+	        "score": -15.092683287919897,
+	        "threshold": 0.501556396484375
+        },
+        "reward_low_FP_rate": {
+	        "score": -0.668792875255821,
+	        "threshold": 0.5416503906250002
+        },
+        "standard": {
+	        "score": 17.499891977504333,
+	        "threshold": 0.514062309265137
+        }
+	},
     "null": {
->>>>>>> cf1b9eb7
         "reward_low_FN_rate": {
             "score": -232.0,
             "threshold": 0.6250000000000001
