#!/usr/bin/env python
# ----------------------------------------------------------------------
# Copyright (C) 2014, Numenta, Inc.  Unless you have an agreement
# with Numenta, Inc., for a separate license for this software code, the
# following terms and conditions apply:
#
# This program is free software: you can redistribute it and/or modify
# it under the terms of the GNU General Public License version 3 as
# published by the Free Software Foundation.
#
# This program is distributed in the hope that it will be useful,
# but WITHOUT ANY WARRANTY; without even the implied warranty of
# MERCHANTABILITY or FITNESS FOR A PARTICULAR PURPOSE.
# See the GNU General Public License for more details.
#
# You should have received a copy of the GNU General Public License
# along with this program.  If not, see http://www.gnu.org/licenses.
#
# http://numenta.org/licenses/
# ----------------------------------------------------------------------

import os
import argparse
import json
from nab.runner import Runner
from nab.util import (detectorNameToClass, checkInputs)


from nab.detectors.numenta.numenta_detector import NumentaDetector
from nab.detectors.skyline.skyline_detector import SkylineDetector
def getDetectorClassConstructors(detectors):
  """
  Takes in names of detectors. Collects class names that correspond to those
  detectors and returns them in a dict. The dict maps detector name to class
  names.  Assumes the detectors have been imported.
  """
  detectorConstructors = {
  d : globals()[detectorNameToClass(d)] for d in detectors}

  return detectorConstructors




def main(args):

  if not args.detect and not args.score and not args.optimize:
    args.detect = True
    args.optimize = True
    args.score = True


  root = os.path.dirname(os.path.realpath(__file__))

  numCPUs = int(args.numCPUs) if args.numCPUs is not None else None

  dataDir = os.path.join(root, args.dataDir)
<<<<<<< HEAD
  labelPath = os.path.join(root, args.labelPath)
=======
  labelFile = os.path.join(root, args.labelFile)
>>>>>>> 551a8582
  resultsDir = os.path.join(root, args.resultsDir)
  profilesFile = os.path.join(root, args.profilesFile)
  thresholdsFile = os.path.join(root, args.thresholdsFile)

  runner = Runner(dataDir=dataDir,
<<<<<<< HEAD
                  resultsDir=resultsDir,
                  labelPath=labelPath,
                  profilesPath=profilesPath,
                  thresholdPath=thresholdPath,
                  probationaryPercent=probationaryPercent,
=======
                  labelPath=labelFile,
                  resultsDir=resultsDir,
                  profilesPath=profilesFile,
                  thresholdPath=thresholdsFile,
>>>>>>> 551a8582
                  numCPUs=numCPUs)

  runner.initialize()

  if args.detect:
    detectorConstructors = getDetectorClassConstructors(detectors)
    runner.detect(detectorConstructors)

  if args.optimize:
    runner.optimize(detectors)

  if args.score:
<<<<<<< HEAD
    with open(thresholdPath) as thresholdConfigFile:
=======
    with open(args.thresholdsFile) as thresholdConfigFile:
>>>>>>> 551a8582
      detectorThresholds = json.load(thresholdConfigFile)

    runner.score(detectors, detectorThresholds)


if __name__ == "__main__":

  parser = argparse.ArgumentParser()

  parser.add_argument("--detect",
                    help="Generate detector results but do not analyze results "
                    "files.",
                    default=False,
                    action="store_true")

  parser.add_argument("--optimize",
                    help="Optimize the thresholds for each detector and user "
                    "profile combination",
                    default=False,
                    action="store_true")

  parser.add_argument("--score",
                    help="Analyze results in the results directory",
                    default=False,
                    action="store_true")

  parser.add_argument("--skipConfirmation",
                    help="If specified will skip the user confirmation step",
                    default=False,
                    action="store_true")

  parser.add_argument("-d", "--detectors",
                    nargs="*",
                    type=str,
                    default=["numenta"],
                    help="Select which detector/detector(s) you want to use. "
                    "Make sure to import the corresponding detectors classes "
                    "within run.py")

  parser.add_argument("--dataDir",
                    default="data",
                    help="This holds all the label windows for the corpus.")

<<<<<<< HEAD
  parser.add_argument("--labelPath",
                    default="labels/corpus_windows.json",
                    help="This holds all the label windows for the corpus.")

=======
>>>>>>> 551a8582
  parser.add_argument("--resultsDir",
                    default="results",
                    help="This will hold the results after running detectors "
                    "on the data")

  parser.add_argument("--labelFile",
                    default=os.path.join("labels",
                                         "corpus_ground_truth_labels.json"),
                    help="JSON file containing ground truth labels for the "
                         "corpus.")

  parser.add_argument("-p", "--profilesFile",
                    default="config/profiles.json",
                    help="The configuration file to use while running the "
                    "benchmark.")

  parser.add_argument("-t", "--thresholdsFile",
                    default="config/thresholds.json",
                    help="The configuration file that stores thresholds for "
                    "each combination of detector and username")

  parser.add_argument("-n", "--numCPUs",
                    default=None,
                    help="The number of CPUs to use to run the "
                    "benchmark. If not specified all CPUs will be used.")

  args = parser.parse_args()

  if args.skipConfirmation or checkInputs(args):
    main(args)<|MERGE_RESOLUTION|>--- conflicted
+++ resolved
@@ -41,7 +41,6 @@
 
 
 
-
 def main(args):
 
   if not args.detect and not args.score and not args.optimize:
@@ -55,48 +54,32 @@
   numCPUs = int(args.numCPUs) if args.numCPUs is not None else None
 
   dataDir = os.path.join(root, args.dataDir)
-<<<<<<< HEAD
-  labelPath = os.path.join(root, args.labelPath)
-=======
   labelFile = os.path.join(root, args.labelFile)
->>>>>>> 551a8582
   resultsDir = os.path.join(root, args.resultsDir)
   profilesFile = os.path.join(root, args.profilesFile)
   thresholdsFile = os.path.join(root, args.thresholdsFile)
 
   runner = Runner(dataDir=dataDir,
-<<<<<<< HEAD
-                  resultsDir=resultsDir,
-                  labelPath=labelPath,
-                  profilesPath=profilesPath,
-                  thresholdPath=thresholdPath,
-                  probationaryPercent=probationaryPercent,
-=======
                   labelPath=labelFile,
                   resultsDir=resultsDir,
                   profilesPath=profilesFile,
                   thresholdPath=thresholdsFile,
->>>>>>> 551a8582
                   numCPUs=numCPUs)
 
   runner.initialize()
 
   if args.detect:
-    detectorConstructors = getDetectorClassConstructors(detectors)
+    detectorConstructors = getDetectorClassConstructors(args.detectors)
     runner.detect(detectorConstructors)
 
   if args.optimize:
-    runner.optimize(detectors)
+    runner.optimize(args.detectors)
 
   if args.score:
-<<<<<<< HEAD
-    with open(thresholdPath) as thresholdConfigFile:
-=======
-    with open(args.thresholdsFile) as thresholdConfigFile:
->>>>>>> 551a8582
+    with open(thresholdsFile) as thresholdConfigFile:
       detectorThresholds = json.load(thresholdConfigFile)
 
-    runner.score(detectors, detectorThresholds)
+    runner.score(args.detectors, detectorThresholds)
 
 
 if __name__ == "__main__":
@@ -137,13 +120,6 @@
                     default="data",
                     help="This holds all the label windows for the corpus.")
 
-<<<<<<< HEAD
-  parser.add_argument("--labelPath",
-                    default="labels/corpus_windows.json",
-                    help="This holds all the label windows for the corpus.")
-
-=======
->>>>>>> 551a8582
   parser.add_argument("--resultsDir",
                     default="results",
                     help="This will hold the results after running detectors "
