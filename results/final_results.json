{
    "contextOSE": {
        "reward_low_FN_rate": 73.18167250416667,
        "reward_low_FP_rate": 66.97713919047413,
        "standard": 69.89956896844828
    },
    "expose": {
        "reward_low_FN_rate": 26.920946783333335,
        "reward_low_FP_rate": 3.1909311068965485,
        "standard": 16.43666922426724
    },
<<<<<<< HEAD
    "htmjava": {
        "reward_low_FN_rate": 63.01327959037356,
        "reward_low_FP_rate": 48.215470649103445,
        "standard": 57.458582584008624
=======
    "knncad": {
        "reward_low_FN_rate": 64.81232086001505,
        "reward_low_FP_rate": 43.40851703291233,
        "standard": 57.99434335898808
>>>>>>> cf1b9eb7
    },
    "null": {
        "reward_low_FN_rate": 0.0,
        "reward_low_FP_rate": 0.0,
        "standard": 0.0
    },
    "numenta": {
        "reward_low_FN_rate": 74.3202443095115,
        "reward_low_FP_rate": 63.11684160219828,
        "standard": 70.10105611943965
    },
    "numentaTM": {
        "reward_low_FN_rate": 69.185068229060349,
        "reward_low_FP_rate": 56.665308225043105,
        "standard": 64.553464412543107
    },
    "random": {
        "reward_low_FN_rate": 25.876351314080456,
        "reward_low_FP_rate": 5.763682319827586,
        "standard": 16.831768350517237
    },
    "relativeEntropy": {
        "reward_low_FN_rate": 58.84229239324713,
        "reward_low_FP_rate": 47.598351759844824,
        "standard": 54.64274893469828
    },
    "skyline": {
        "reward_low_FN_rate": 44.4810173429885,
        "reward_low_FP_rate": 27.08121005969828,
        "standard": 35.687043255862065
    },
    "twitterADVec": {
        "reward_low_FN_rate": 53.50107495100574,
        "reward_low_FP_rate": 33.610051641206894,
        "standard": 47.06195725408189
    },
    "windowedGaussian": {
        "reward_low_FN_rate": 47.4100271583046,
        "reward_low_FP_rate": 20.86798582474138,
        "standard": 39.649523496077585
    }
}<|MERGE_RESOLUTION|>--- conflicted
+++ resolved
@@ -9,17 +9,15 @@
         "reward_low_FP_rate": 3.1909311068965485,
         "standard": 16.43666922426724
     },
-<<<<<<< HEAD
     "htmjava": {
         "reward_low_FN_rate": 63.01327959037356,
         "reward_low_FP_rate": 48.215470649103445,
         "standard": 57.458582584008624
-=======
+    },
     "knncad": {
         "reward_low_FN_rate": 64.81232086001505,
         "reward_low_FP_rate": 43.40851703291233,
         "standard": 57.99434335898808
->>>>>>> cf1b9eb7
     },
     "null": {
         "reward_low_FN_rate": 0.0,
