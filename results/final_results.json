--- conflicted
+++ resolved
@@ -1,14 +1,8 @@
 {
-<<<<<<< HEAD
     "knncad": {
         "reward_low_FN_rate": 64.81232086001505,
         "reward_low_FP_rate": 43.40851703291233,
         "standard": 57.99434335898808
-=======
-    "bayesChangePt": {
-        "reward_low_FN_rate": 32.25656378045977,
-        "reward_low_FP_rate": 3.2065793456896587,
-        "standard": 17.71402130366379
     },
     "contextOSE": {
         "reward_low_FN_rate": 73.18167250416667,
@@ -19,7 +13,6 @@
         "reward_low_FN_rate": 26.920946783333335,
         "reward_low_FP_rate": 3.1909311068965485,
         "standard": 16.43666922426724
->>>>>>> d475dc1f
     },
     "null": {
         "reward_low_FN_rate": 0.0,
